--- conflicted
+++ resolved
@@ -504,11 +504,8 @@
 index-error = false
 import-error = false
 bad-argument-count = false
-<<<<<<< HEAD
 bad-param-name-override = false
-=======
 missing-attribute = false
->>>>>>> c01938db
 
 # endregion pyrefly
 
